import pydash as py_
import time

from src.directory_utilities import get_json_from_file, write_json_to_file
from src.logger import logger

bittrex_trade_commission = 0.0025


class Database(object):
    """
    Used to store trade history locally
    """

    def __init__(self):
        default_trades = {"trackedCoinPairs": [], "trades": []}
        default_app_data = {"coinPairs": [], "pausedTrackedCoinPairs": [], "pauseTime": {"buy": None, "sell": None}}

        self.trades_file_string = "../database/trades.json"
        self.app_data_file_string = "../database/app-data.json"

        self.trades = get_json_from_file(self.trades_file_string, default_trades)
        self.app_data = get_json_from_file(self.app_data_file_string, default_app_data)

    @staticmethod
    def convert_bittrex_order_object(bittrex_order, stats=None):
        """
        Used to convert a Bittrex order object to a database buy object
        and add stats to it of they are provided.

        :param bittrex_order: Bittrex buy order object
        :type bittrex_order: dict
        :param stats: The buy stats to store
        :type stats: dict
        """
        database_order = {
            "orderUuid": bittrex_order["OrderUuid"],
            "dateOpened": bittrex_order["Opened"],
            "dateClosed": bittrex_order["Closed"],
            "price": bittrex_order["Price"],
            "unitPrice": bittrex_order["PricePerUnit"],
            "commissionPaid": bittrex_order["CommissionPaid"]
        }
        if stats is not None:
            database_order["stats"] = stats
        return database_order

    def store_initial_buy(self, coin_pair, buy_order_uuid):
        """
        Used to place an initial trade in the database

        :param coin_pair: String literal for the market (ex: BTC-LTC)
        :type coin_pair: str
<<<<<<< HEAD
        :param buy_order_uuid: The buy order's UUID
        :type buy_order_uuid: str
        """
        if coin_pair in self.trades["trackedCoinPairs"]:
            return logger.warning("Trying to buy on the {} market which is already tracked.".format(coin_pair))

        new_buy_object = {
            "coinPair": coin_pair,
            "quantity": 0,
=======
        :param price: Market's current price
        :type price: float
        :param rsi: Market's current RSI
        :type rsi: float
        :param day_volume: Market's 24 hour volume
        :type day_volume: float
        :param btc_amount: Amount of BTC to spend on coin
        :type btc_amount: float
        """

        if coin_pair in self.simulated_trades['trackedCoinPairs']:
            return logger.warning("Trying to buy on the {} market, which is already a tracked coin pair")

        current_date = datetime.now().strftime('%Y/%m/%d %I:%M:%S')
        amount = round(btc_amount * (1 - bittrex_trade_commission) / price, 8)

        new_buy_object = {
            "coinPair": coin_pair,
            "amount": amount,
>>>>>>> 2483d279
            "buy": {
                "orderUuid": buy_order_uuid
            }
        }

<<<<<<< HEAD
        self.trades["trackedCoinPairs"].append(coin_pair)
        self.trades["trades"].append(new_buy_object)

        write_json_to_file(self.trades_file_string, self.trades)
=======
        self.simulated_trades['trackedCoinPairs'].append(coin_pair)
        self.simulated_trades['trades'].append(new_buy_object)

        write_json_to_file(self.file_string, self.simulated_trades)
>>>>>>> 2483d279

    def store_buy(self, bittrex_order, stats):
        """
        Used to place a buy trade in the database

<<<<<<< HEAD
        :param bittrex_order: Bittrex buy order object
        :type bittrex_order: dict
        :param stats: The buy stats to store
        :type stats: dict
        """
        if bittrex_order["Exchange"] not in self.trades["trackedCoinPairs"]:
            return logger.warning(
                "Trying to buy on the {} market without an initial buy object.".format(bittrex_order["Exchange"])
            )

        order = self.convert_bittrex_order_object(bittrex_order, stats)

        trade = self.get_open_trade(bittrex_order["Exchange"])
        trade["quantity"] = bittrex_order["Quantity"] - bittrex_order["QuantityRemaining"]
        trade["buy"] = order

        write_json_to_file(self.trades_file_string, self.trades)

    def store_sell(self, bittrex_order, stats):
        """
        Used to place a sell trade in the database

        :param bittrex_order: Bittrex sell order object
        :type bittrex_order: dict
        :param stats: The sell stats to store
        :type stats: dict
        """
        if bittrex_order["Exchange"] not in self.trades["trackedCoinPairs"]:
            return logger.warning(
                "Trying to sell on the {} market which is not tracked.".format(bittrex_order["Exchange"])
            )

        order = self.convert_bittrex_order_object(bittrex_order, stats)

        trade = self.get_open_trade(bittrex_order["Exchange"])
        trade["sell"] = order
        self.trades["trackedCoinPairs"].remove(bittrex_order["Exchange"])
=======
        :param coin_pair: String literal for the market (ex: BTC-LTC)
        :type coin_pair: str
        :param price: Market's current price
        :type price: float
        :param rsi: Market's current RSI
        :type rsi: float
        :param day_volume: Market's 24 hour volume
        :type day_volume: float
        """

        if coin_pair not in self.simulated_trades['trackedCoinPairs']:
            return logger.warning("Trying to sell on the {} market, which is not a tracked coin pair")

        current_date = datetime.now().strftime('%Y/%m/%d %I:%M:%S')
        simulated_trade = self.get_simulated_open_trade(coin_pair)

        sell_object = {
            "date": current_date,
            "rsi": rsi,
            "24HrVolume": day_volume,
            "price": price
        }
        profit_margin = self.get_simulated_profit_margin(coin_pair, price, simulated_trade)

        self.simulated_trades['trackedCoinPairs'].remove(coin_pair)
        simulated_trade['sell'] = sell_object
        simulated_trade['profitMargin'] = profit_margin
>>>>>>> 2483d279

        write_json_to_file(self.trades_file_string, self.trades)

    def get_open_trade(self, coin_pair):
        """
        Used to get the coin pair's unsold trade in the database

        :param coin_pair: String literal for the market (ex: BTC-LTC)
        :type coin_pair: str

        :return: The open trade object
        :rtype : dict
        """
<<<<<<< HEAD
        trade_index = py_.find_index(self.trades["trades"],
                                     lambda trade: trade["coinPair"] == coin_pair and "sell" not in trade)

=======

        trade_index = py_.find_index(self.simulated_trades['trades'],
                                     lambda trade: trade['coinPair'] == coin_pair and 'sell' not in trade)
>>>>>>> 2483d279
        if trade_index == -1:
            logger.error("Could not find open trade for {} coin pair".format(coin_pair))
            return None

<<<<<<< HEAD
        return self.trades["trades"][trade_index]

    def get_profit_margin(self, coin_pair, current_price, trade=None):
=======
    def get_simulated_profit_margin(self, coin_pair, current_price, trade=None):
>>>>>>> 2483d279
        """
        Used to get the profit margin for a coin pair"s trade

        :param coin_pair: String literal for the market (ex: BTC-LTC)
        :type coin_pair: str
        :param current_price: Market"s current price
        :type current_price: float
<<<<<<< HEAD
        :param trade: The trade to calculate the profit margin on
            Not required. If not passed in the function will go find it
=======
        :param trade: The trade to get the profit margin on
            Not required If empty, find it
>>>>>>> 2483d279
        :type trade: dict

        :return: Profit margin
        :rtype : float
        """
<<<<<<< HEAD
        if trade is None:
            trade = self.get_open_trade(coin_pair)

        buy_btc_quantity = round(trade["buy"]["price"] / (1 - bittrex_trade_commission), 8)
        sell_btc_quantity = round(trade["quantity"] * current_price * (1 - bittrex_trade_commission), 8)

        profit_margin = 100 * (sell_btc_quantity - buy_btc_quantity) / buy_btc_quantity
=======

        if trade is None:
            trade = self.get_simulated_open_trade(coin_pair)

        buy_btc_amount = round(trade['amount'] * trade['buy']['price'] / (1 - bittrex_trade_commission), 8)
        sell_btc_amount = round(trade['amount'] * current_price * (1 - bittrex_trade_commission), 8)
>>>>>>> 2483d279

        return profit_margin

    def store_coin_pairs(self, btc_coin_pairs):
        """
        Used to store the latest Bittrex available markets and update the buy pause time

        :param btc_coin_pairs: String list of market pairs
        :type btc_coin_pairs: list
        """
        self.app_data["coinPairs"] = btc_coin_pairs
        self.app_data["pauseTime"]["buy"] = time.time()

        write_json_to_file(self.app_data_file_string, self.app_data)

    def resume_sells(self):
        """
        Used to resume all paused sells and reset the sell pause time
        """
        if len(self.app_data["pausedTrackedCoinPairs"]) < 1:
            return

        self.app_data["pausedTrackedCoinPairs"] = []
        self.app_data["pauseTime"]["sell"] = None

        write_json_to_file(self.app_data_file_string, self.app_data)

    def pause_buy(self, coin_pair):
        """
        Used to pause buy tracking on the coin pair

        :param coin_pair: String literal for the market (ex: BTC-LTC)
        :type coin_pair: str
        """
        self.app_data["coinPairs"].remove(coin_pair)

        write_json_to_file(self.app_data_file_string, self.app_data)

    def pause_sell(self, coin_pair):
        """
        Used to pause sell tracking on the coin pair and set the sell pause time

        :param coin_pair: String literal for the market (ex: BTC-LTC)
        :type coin_pair: str
        """
        if coin_pair in self.app_data["pausedTrackedCoinPairs"]:
            return
        self.app_data["pausedTrackedCoinPairs"].append(coin_pair)
        if self.app_data["pauseTime"]["sell"] is None:
            self.app_data["pauseTime"]["sell"] = time.time()

        write_json_to_file(self.app_data_file_string, self.app_data)

    def check_resume(self, pause_time, pause_type):
        """
        Used to check if the pause type cen be un-paused

        :param pause_time: The amount of minutes tracking should be paused
        :type pause_time: int
        :param pause_type: The pause type to check (one of: 'buy', 'sell')
        :type pause_type: str
        """
        if self.app_data["pauseTime"][pause_type] is None:
            return False
        return time.time() - self.app_data["pauseTime"][pause_type] >= pause_time * 60<|MERGE_RESOLUTION|>--- conflicted
+++ resolved
@@ -51,7 +51,6 @@
 
         :param coin_pair: String literal for the market (ex: BTC-LTC)
         :type coin_pair: str
-<<<<<<< HEAD
         :param buy_order_uuid: The buy order's UUID
         :type buy_order_uuid: str
         """
@@ -61,49 +60,21 @@
         new_buy_object = {
             "coinPair": coin_pair,
             "quantity": 0,
-=======
-        :param price: Market's current price
-        :type price: float
-        :param rsi: Market's current RSI
-        :type rsi: float
-        :param day_volume: Market's 24 hour volume
-        :type day_volume: float
-        :param btc_amount: Amount of BTC to spend on coin
-        :type btc_amount: float
-        """
-
-        if coin_pair in self.simulated_trades['trackedCoinPairs']:
-            return logger.warning("Trying to buy on the {} market, which is already a tracked coin pair")
-
-        current_date = datetime.now().strftime('%Y/%m/%d %I:%M:%S')
-        amount = round(btc_amount * (1 - bittrex_trade_commission) / price, 8)
-
-        new_buy_object = {
-            "coinPair": coin_pair,
-            "amount": amount,
->>>>>>> 2483d279
             "buy": {
                 "orderUuid": buy_order_uuid
             }
         }
 
-<<<<<<< HEAD
         self.trades["trackedCoinPairs"].append(coin_pair)
         self.trades["trades"].append(new_buy_object)
 
         write_json_to_file(self.trades_file_string, self.trades)
-=======
-        self.simulated_trades['trackedCoinPairs'].append(coin_pair)
-        self.simulated_trades['trades'].append(new_buy_object)
-
-        write_json_to_file(self.file_string, self.simulated_trades)
->>>>>>> 2483d279
+
 
     def store_buy(self, bittrex_order, stats):
         """
         Used to place a buy trade in the database
 
-<<<<<<< HEAD
         :param bittrex_order: Bittrex buy order object
         :type bittrex_order: dict
         :param stats: The buy stats to store
@@ -141,35 +112,7 @@
         trade = self.get_open_trade(bittrex_order["Exchange"])
         trade["sell"] = order
         self.trades["trackedCoinPairs"].remove(bittrex_order["Exchange"])
-=======
-        :param coin_pair: String literal for the market (ex: BTC-LTC)
-        :type coin_pair: str
-        :param price: Market's current price
-        :type price: float
-        :param rsi: Market's current RSI
-        :type rsi: float
-        :param day_volume: Market's 24 hour volume
-        :type day_volume: float
-        """
-
-        if coin_pair not in self.simulated_trades['trackedCoinPairs']:
-            return logger.warning("Trying to sell on the {} market, which is not a tracked coin pair")
-
-        current_date = datetime.now().strftime('%Y/%m/%d %I:%M:%S')
-        simulated_trade = self.get_simulated_open_trade(coin_pair)
-
-        sell_object = {
-            "date": current_date,
-            "rsi": rsi,
-            "24HrVolume": day_volume,
-            "price": price
-        }
-        profit_margin = self.get_simulated_profit_margin(coin_pair, price, simulated_trade)
-
-        self.simulated_trades['trackedCoinPairs'].remove(coin_pair)
-        simulated_trade['sell'] = sell_object
-        simulated_trade['profitMargin'] = profit_margin
->>>>>>> 2483d279
+
 
         write_json_to_file(self.trades_file_string, self.trades)
 
@@ -183,26 +126,18 @@
         :return: The open trade object
         :rtype : dict
         """
-<<<<<<< HEAD
         trade_index = py_.find_index(self.trades["trades"],
                                      lambda trade: trade["coinPair"] == coin_pair and "sell" not in trade)
 
-=======
-
-        trade_index = py_.find_index(self.simulated_trades['trades'],
-                                     lambda trade: trade['coinPair'] == coin_pair and 'sell' not in trade)
->>>>>>> 2483d279
+
         if trade_index == -1:
             logger.error("Could not find open trade for {} coin pair".format(coin_pair))
             return None
 
-<<<<<<< HEAD
         return self.trades["trades"][trade_index]
 
     def get_profit_margin(self, coin_pair, current_price, trade=None):
-=======
-    def get_simulated_profit_margin(self, coin_pair, current_price, trade=None):
->>>>>>> 2483d279
+
         """
         Used to get the profit margin for a coin pair"s trade
 
@@ -210,19 +145,14 @@
         :type coin_pair: str
         :param current_price: Market"s current price
         :type current_price: float
-<<<<<<< HEAD
         :param trade: The trade to calculate the profit margin on
             Not required. If not passed in the function will go find it
-=======
-        :param trade: The trade to get the profit margin on
-            Not required If empty, find it
->>>>>>> 2483d279
+
         :type trade: dict
 
         :return: Profit margin
         :rtype : float
         """
-<<<<<<< HEAD
         if trade is None:
             trade = self.get_open_trade(coin_pair)
 
@@ -230,14 +160,6 @@
         sell_btc_quantity = round(trade["quantity"] * current_price * (1 - bittrex_trade_commission), 8)
 
         profit_margin = 100 * (sell_btc_quantity - buy_btc_quantity) / buy_btc_quantity
-=======
-
-        if trade is None:
-            trade = self.get_simulated_open_trade(coin_pair)
-
-        buy_btc_amount = round(trade['amount'] * trade['buy']['price'] / (1 - bittrex_trade_commission), 8)
-        sell_btc_amount = round(trade['amount'] * current_price * (1 - bittrex_trade_commission), 8)
->>>>>>> 2483d279
 
         return profit_margin
 
